# Welcome to the *pykonal* repository!
This code implements a mixed- (first- and second-) order finite-difference solver for the 3D Eikonal equation in Cartesian and spherical coordinates using the Fast-Marching Method of Sethian et al. (1996).  
    
<<<<<<< HEAD
If you make use of this code in published work, please consider citing White et al. (2019).
=======
If you make use of this code in published work, please cite White et al. (2019).
>>>>>>> 0f814a6a

## Installation
```bash
sh$> pip install .
```

## Gallery

### Marmousi2 velocity model
![Marmousi2](figures/marmousi2.png) 

### MITP2008 velocity model
![MITP2008](figures/mit2008.png)

### Tracing rays through AK135 velocity model
![Global slice](figures/global_slice.png)  

### Tracing core-mantle boundary reflections
![Core-mantle boundary reflections](figures/reflected.png)


## References
<<<<<<< HEAD
Sethian, J. A. (1996). A fast marching level set method for monotonically advancing fronts. *Proceedings of the National Academy of Sciences, 93*(4), 1591–1595. https://doi.org/10.1073/pnas.93.4.1591  

White, M. C. A., Fang, H., Nakata, N., & Ben-Zion, Y. (2019). PyKonal: A Python package for solving the Eikonal equation in spherical and Cartesian coordinates using the Fast Marching Method. *Seismological Research Letters, in review*.
=======
<span style="font-family:Times">
Sethian, J. A. (1996). A fast marching level set method for monotonically advancing fronts. *Proceedings of the National Academy of Sciences, 93*(4), 1591–1595. https://doi.org/10.1073/pnas.93.4.1591  </span>   
<span style="font-family:Times">
White, M. C. A., Fang, H., Nakata, N., & Ben-Zion, Y. (2019). PyKonal: A Python package for solving the Eikonal equation in spherical and Cartesian coordinates using the Fast Marching Method. *Seismological Research Letters*, in review.
</span>
>>>>>>> 0f814a6a
<|MERGE_RESOLUTION|>--- conflicted
+++ resolved
@@ -1,11 +1,7 @@
 # Welcome to the *pykonal* repository!
 This code implements a mixed- (first- and second-) order finite-difference solver for the 3D Eikonal equation in Cartesian and spherical coordinates using the Fast-Marching Method of Sethian et al. (1996).  
     
-<<<<<<< HEAD
-If you make use of this code in published work, please consider citing White et al. (2019).
-=======
 If you make use of this code in published work, please cite White et al. (2019).
->>>>>>> 0f814a6a
 
 ## Installation
 ```bash
@@ -28,14 +24,8 @@
 
 
 ## References
-<<<<<<< HEAD
-Sethian, J. A. (1996). A fast marching level set method for monotonically advancing fronts. *Proceedings of the National Academy of Sciences, 93*(4), 1591–1595. https://doi.org/10.1073/pnas.93.4.1591  
-
-White, M. C. A., Fang, H., Nakata, N., & Ben-Zion, Y. (2019). PyKonal: A Python package for solving the Eikonal equation in spherical and Cartesian coordinates using the Fast Marching Method. *Seismological Research Letters, in review*.
-=======
 <span style="font-family:Times">
 Sethian, J. A. (1996). A fast marching level set method for monotonically advancing fronts. *Proceedings of the National Academy of Sciences, 93*(4), 1591–1595. https://doi.org/10.1073/pnas.93.4.1591  </span>   
 <span style="font-family:Times">
 White, M. C. A., Fang, H., Nakata, N., & Ben-Zion, Y. (2019). PyKonal: A Python package for solving the Eikonal equation in spherical and Cartesian coordinates using the Fast Marching Method. *Seismological Research Letters*, in review.
-</span>
->>>>>>> 0f814a6a
+</span>